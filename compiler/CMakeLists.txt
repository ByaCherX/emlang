<<<<<<< HEAD
add_subdirectory(codegen)
=======
add_subdirectory(semantic)

>>>>>>> ac88ef9e
add_library(emlang_compiler SHARED
    lexer/lexer.cpp
    ast/ast.cpp
    parser/parser.cpp
    semantic/semantic.cpp
    codegen/codegen.cpp
    builtins.cpp
<<<<<<< HEAD
    $<TARGET_OBJECTS:emlang_codegen>
=======
    
    $<TARGET_OBJECTS:emlang_semantic>
>>>>>>> ac88ef9e
)

target_include_directories(emlang_compiler PUBLIC
    ${CMAKE_SOURCE_DIR}/include
<<<<<<< HEAD
    ${CMAKE_SOURCE_DIR}/include/codegen
=======
    ${CMAKE_SOURCE_DIR}/include/semantic
>>>>>>> ac88ef9e
)

# DLL export definitions
target_compile_definitions(emlang_compiler PRIVATE EMLANG_EXPORTS)
target_compile_definitions(emlang_compiler PUBLIC EMLANG_DLL)

# MSVC warning'lerini ve linker uyarılarını kapat
if(MSVC)
    target_compile_options(emlang_compiler PRIVATE
        /wd4624  # destructor was implicitly deleted
        /wd4244  # conversion warnings
        /wd4267  # size_t conversion warnings
    )
    
    # Linker uyarılarını kapat
    set_target_properties(emlang_compiler PROPERTIES
        LINK_FLAGS "/ignore:4197 /ignore:4199"
    )
endif()

# Clang için özel ayarlar
if(USE_CLANG)
    target_compile_options(emlang_compiler PRIVATE
        -Wno-unused-command-line-argument
        -Wno-deprecated-declarations
    )
    
    # Windows'ta MSVC uyumluluğu
    if(WIN32)
        target_compile_options(emlang_compiler PRIVATE
            -fms-compatibility-version=19.29
            -fms-extensions
            -fdelayed-template-parsing
        )
        target_compile_definitions(emlang_compiler PRIVATE
            _CRT_SECURE_NO_WARNINGS
        )
    endif()
    
    # Debug modunda ekstra bilgi
    if(CMAKE_BUILD_TYPE STREQUAL "Debug")
        target_compile_options(emlang_compiler PRIVATE
            -fcolor-diagnostics
            -fansi-escape-codes
        )
    endif()
endif()

# LLVM bağlantısı varsa ekle
if(LLVM_FOUND)
    target_include_directories(emlang_compiler PRIVATE ${LLVM_INCLUDE_DIRS})
    target_link_libraries(emlang_compiler ${LLVM_LIBRARIES})
    target_compile_definitions(emlang_compiler PRIVATE LLVM_ENABLED)
else()
    target_compile_definitions(emlang_compiler PRIVATE NO_LLVM_CODEGEN)
endif()<|MERGE_RESOLUTION|>--- conflicted
+++ resolved
@@ -1,9 +1,8 @@
-<<<<<<< HEAD
+add_subdirectory(lexer)
+add_subdirectory(ast)
+add_subdirectory(semantic)
 add_subdirectory(codegen)
-=======
-add_subdirectory(semantic)
 
->>>>>>> ac88ef9e
 add_library(emlang_compiler SHARED
     lexer/lexer.cpp
     ast/ast.cpp
@@ -11,21 +10,19 @@
     semantic/semantic.cpp
     codegen/codegen.cpp
     builtins.cpp
-<<<<<<< HEAD
+
+    $<TARGET_OBJECTS:emlang_lexer>
+    $<TARGET_OBJECTS:emlang_ast>
+    $<TARGET_OBJECTS:emlang_semantic>
     $<TARGET_OBJECTS:emlang_codegen>
-=======
-    
-    $<TARGET_OBJECTS:emlang_semantic>
->>>>>>> ac88ef9e
 )
 
 target_include_directories(emlang_compiler PUBLIC
     ${CMAKE_SOURCE_DIR}/include
-<<<<<<< HEAD
+    ${CMAKE_SOURCE_DIR}/include/lexer
+    ${CMAKE_SOURCE_DIR}/include/ast
+    ${CMAKE_SOURCE_DIR}/include/semantic
     ${CMAKE_SOURCE_DIR}/include/codegen
-=======
-    ${CMAKE_SOURCE_DIR}/include/semantic
->>>>>>> ac88ef9e
 )
 
 # DLL export definitions
