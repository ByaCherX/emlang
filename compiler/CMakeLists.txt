<<<<<<< HEAD
add_subdirectory(parser)
=======
add_subdirectory(lexer)
add_subdirectory(ast)
add_subdirectory(semantic)
add_subdirectory(codegen)

>>>>>>> 57e56ff0
add_library(emlang_compiler SHARED
    lexer/lexer.cpp
    ast/ast.cpp
    parser/parser.cpp
    semantic/semantic.cpp
    codegen/codegen.cpp
    builtins.cpp
<<<<<<< HEAD
    $<TARGET_OBJECTS:emlang_parser>
=======

    $<TARGET_OBJECTS:emlang_lexer>
    $<TARGET_OBJECTS:emlang_ast>
    $<TARGET_OBJECTS:emlang_semantic>
    $<TARGET_OBJECTS:emlang_codegen>
>>>>>>> 57e56ff0
)

target_include_directories(emlang_compiler PUBLIC
    ${CMAKE_SOURCE_DIR}/include
<<<<<<< HEAD
    ${CMAKE_SOURCE_DIR}/include/parser
=======
    ${CMAKE_SOURCE_DIR}/include/lexer
    ${CMAKE_SOURCE_DIR}/include/ast
    ${CMAKE_SOURCE_DIR}/include/semantic
    ${CMAKE_SOURCE_DIR}/include/codegen
>>>>>>> 57e56ff0
)

# DLL export definitions
target_compile_definitions(emlang_compiler PRIVATE EMLANG_EXPORTS)
target_compile_definitions(emlang_compiler PUBLIC EMLANG_DLL)

# MSVC warning'lerini ve linker uyarılarını kapat
if(MSVC)
    target_compile_options(emlang_compiler PRIVATE
        /wd4624  # destructor was implicitly deleted
        /wd4244  # conversion warnings
        /wd4267  # size_t conversion warnings
    )
    
    # Linker uyarılarını kapat
    set_target_properties(emlang_compiler PROPERTIES
        LINK_FLAGS "/ignore:4197 /ignore:4199"
    )
endif()

# Clang için özel ayarlar
if(USE_CLANG)
    target_compile_options(emlang_compiler PRIVATE
        -Wno-unused-command-line-argument
        -Wno-deprecated-declarations
    )
    
    # Windows'ta MSVC uyumluluğu
    if(WIN32)
        target_compile_options(emlang_compiler PRIVATE
            -fms-compatibility-version=19.29
            -fms-extensions
            -fdelayed-template-parsing
        )
        target_compile_definitions(emlang_compiler PRIVATE
            _CRT_SECURE_NO_WARNINGS
        )
    endif()
    
    # Debug modunda ekstra bilgi
    if(CMAKE_BUILD_TYPE STREQUAL "Debug")
        target_compile_options(emlang_compiler PRIVATE
            -fcolor-diagnostics
            -fansi-escape-codes
        )
    endif()
endif()

# LLVM bağlantısı varsa ekle
if(LLVM_FOUND)
    target_include_directories(emlang_compiler PRIVATE ${LLVM_INCLUDE_DIRS})
    target_link_libraries(emlang_compiler ${LLVM_LIBRARIES})
    target_compile_definitions(emlang_compiler PRIVATE LLVM_ENABLED)
else()
    target_compile_definitions(emlang_compiler PRIVATE NO_LLVM_CODEGEN)
endif()<|MERGE_RESOLUTION|>--- conflicted
+++ resolved
@@ -1,12 +1,9 @@
-<<<<<<< HEAD
-add_subdirectory(parser)
-=======
 add_subdirectory(lexer)
 add_subdirectory(ast)
+add_subdirectory(parser)
 add_subdirectory(semantic)
 add_subdirectory(codegen)
 
->>>>>>> 57e56ff0
 add_library(emlang_compiler SHARED
     lexer/lexer.cpp
     ast/ast.cpp
@@ -14,27 +11,21 @@
     semantic/semantic.cpp
     codegen/codegen.cpp
     builtins.cpp
-<<<<<<< HEAD
-    $<TARGET_OBJECTS:emlang_parser>
-=======
 
     $<TARGET_OBJECTS:emlang_lexer>
     $<TARGET_OBJECTS:emlang_ast>
+    $<TARGET_OBJECTS:emlang_parser>
     $<TARGET_OBJECTS:emlang_semantic>
     $<TARGET_OBJECTS:emlang_codegen>
->>>>>>> 57e56ff0
 )
 
 target_include_directories(emlang_compiler PUBLIC
     ${CMAKE_SOURCE_DIR}/include
-<<<<<<< HEAD
-    ${CMAKE_SOURCE_DIR}/include/parser
-=======
     ${CMAKE_SOURCE_DIR}/include/lexer
     ${CMAKE_SOURCE_DIR}/include/ast
+    ${CMAKE_SOURCE_DIR}/include/parser
     ${CMAKE_SOURCE_DIR}/include/semantic
     ${CMAKE_SOURCE_DIR}/include/codegen
->>>>>>> 57e56ff0
 )
 
 # DLL export definitions
